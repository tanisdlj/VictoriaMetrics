package netstorage

import (
	"container/heap"
	"errors"
	"flag"
	"fmt"
	"regexp"
	"sort"
	"sync"
	"sync/atomic"
	"time"

	"github.com/VictoriaMetrics/VictoriaMetrics/app/vmselect/searchutils"
	"github.com/VictoriaMetrics/VictoriaMetrics/app/vmstorage"
	"github.com/VictoriaMetrics/VictoriaMetrics/app/vmstorage/promdb"
	"github.com/VictoriaMetrics/VictoriaMetrics/lib/bytesutil"
	"github.com/VictoriaMetrics/VictoriaMetrics/lib/cgroup"
	"github.com/VictoriaMetrics/VictoriaMetrics/lib/fasttime"
	"github.com/VictoriaMetrics/VictoriaMetrics/lib/logger"
	"github.com/VictoriaMetrics/VictoriaMetrics/lib/storage"
	"github.com/VictoriaMetrics/metrics"
	"github.com/valyala/fastrand"
)

var (
	maxTagKeysPerSearch          = flag.Int("search.maxTagKeys", 100e3, "The maximum number of tag keys returned from /api/v1/labels")
	maxTagValuesPerSearch        = flag.Int("search.maxTagValues", 100e3, "The maximum number of tag values returned from /api/v1/label/<label_name>/values")
	maxTagValueSuffixesPerSearch = flag.Int("search.maxTagValueSuffixesPerSearch", 100e3, "The maximum number of tag value suffixes returned from /metrics/find")
	maxMetricsPerSearch          = flag.Int("search.maxUniqueTimeseries", 300e3, "The maximum number of unique time series each search can scan. This option allows limiting memory usage")
	maxSamplesPerSeries          = flag.Int("search.maxSamplesPerSeries", 30e6, "The maximum number of raw samples a single query can scan per each time series. This option allows limiting memory usage")
	maxSamplesPerQuery           = flag.Int("search.maxSamplesPerQuery", 1e9, "The maximum number of raw samples a single query can process across all time series. This protects from heavy queries, which select unexpectedly high number of raw samples. See also -search.maxSamplesPerSeries")
)

// Result is a single timeseries result.
//
// ProcessSearchQuery returns Result slice.
type Result struct {
	// The name of the metric.
	MetricName storage.MetricName

	// Values are sorted by Timestamps.
	Values     []float64
	Timestamps []int64
}

func (r *Result) reset() {
	r.MetricName.Reset()
	r.Values = r.Values[:0]
	r.Timestamps = r.Timestamps[:0]
}

// Results holds results returned from ProcessSearchQuery.
type Results struct {
	tr        storage.TimeRange
	fetchData bool
	deadline  searchutils.Deadline

	packedTimeseries []packedTimeseries
	sr               *storage.Search
	tbf              *tmpBlocksFile
}

// Len returns the number of results in rss.
func (rss *Results) Len() int {
	return len(rss.packedTimeseries)
}

// Cancel cancels rss work.
func (rss *Results) Cancel() {
	rss.mustClose()
}

func (rss *Results) mustClose() {
	putStorageSearch(rss.sr)
	rss.sr = nil
	putTmpBlocksFile(rss.tbf)
	rss.tbf = nil
}

type timeseriesWork struct {
	mustStop *uint32
	rss      *Results
	pts      *packedTimeseries
	f        func(rs *Result, workerID uint) error
	doneCh   chan error

	rowsProcessed int
}

func (tsw *timeseriesWork) reset() {
	tsw.mustStop = nil
	tsw.rss = nil
	tsw.pts = nil
	tsw.f = nil
	if n := len(tsw.doneCh); n > 0 {
		logger.Panicf("BUG: tsw.doneCh must be empty during reset; it contains %d items instead", n)
	}
	tsw.rowsProcessed = 0
}

func getTimeseriesWork() *timeseriesWork {
	v := tswPool.Get()
	if v == nil {
		v = &timeseriesWork{
			doneCh: make(chan error, 1),
		}
	}
	return v.(*timeseriesWork)
}

func putTimeseriesWork(tsw *timeseriesWork) {
	tsw.reset()
	tswPool.Put(tsw)
}

var tswPool sync.Pool

func scheduleTimeseriesWork(workChs []chan *timeseriesWork, tsw *timeseriesWork) {
	if len(workChs) == 1 {
		// Fast path for a single worker
		workChs[0] <- tsw
		return
	}
	attempts := 0
	for {
		idx := fastrand.Uint32n(uint32(len(workChs)))
		select {
		case workChs[idx] <- tsw:
			return
		default:
			attempts++
			if attempts >= len(workChs) {
				workChs[idx] <- tsw
				return
			}
		}
	}
}

func (tsw *timeseriesWork) do(r *Result, workerID uint) error {
	if atomic.LoadUint32(tsw.mustStop) != 0 {
		return nil
	}
	rss := tsw.rss
	if rss.deadline.Exceeded() {
		atomic.StoreUint32(tsw.mustStop, 1)
		return fmt.Errorf("timeout exceeded during query execution: %s", rss.deadline.String())
	}
	if err := tsw.pts.Unpack(r, rss.tbf, rss.tr, rss.fetchData); err != nil {
		atomic.StoreUint32(tsw.mustStop, 1)
		return fmt.Errorf("error during time series unpacking: %w", err)
	}
	if len(r.Timestamps) > 0 || !rss.fetchData {
		if err := tsw.f(r, workerID); err != nil {
			atomic.StoreUint32(tsw.mustStop, 1)
			return err
		}
	}
	tsw.rowsProcessed = len(r.Values)
	return nil
}

func timeseriesWorker(ch <-chan *timeseriesWork, workerID uint) {
	v := resultPool.Get()
	if v == nil {
		v = &result{}
	}
	r := v.(*result)
	for tsw := range ch {
		err := tsw.do(&r.rs, workerID)
		tsw.doneCh <- err
	}
	currentTime := fasttime.UnixTimestamp()
	if cap(r.rs.Values) > 1024*1024 && 4*len(r.rs.Values) < cap(r.rs.Values) && currentTime-r.lastResetTime > 10 {
		// Reset r.rs in order to preseve memory usage after processing big time series with millions of rows.
		r.rs = Result{}
		r.lastResetTime = currentTime
	}
	resultPool.Put(r)
}

type result struct {
	rs            Result
	lastResetTime uint64
}

var resultPool sync.Pool

// RunParallel runs f in parallel for all the results from rss.
//
// f shouldn't hold references to rs after returning.
// workerID is the id of the worker goroutine that calls f.
// Data processing is immediately stopped if f returns non-nil error.
//
// rss becomes unusable after the call to RunParallel.
func (rss *Results) RunParallel(f func(rs *Result, workerID uint) error) error {
	defer rss.mustClose()

	// Spin up local workers.
	//
	// Do not use a global workChs with a global pool of workers, since it may lead to a deadlock in the following case:
	// - RunParallel is called with f, which blocks without forward progress.
	// - All the workers in the global pool became blocked in f.
	// - workChs is filled up, so it cannot accept new work items from other RunParallel calls.
	workers := len(rss.packedTimeseries)
	if workers > gomaxprocs {
		workers = gomaxprocs
	}
	if workers < 1 {
		workers = 1
	}
	workChs := make([]chan *timeseriesWork, workers)
	var workChsWG sync.WaitGroup
	for i := 0; i < workers; i++ {
		workChs[i] = make(chan *timeseriesWork, 16)
		workChsWG.Add(1)
		go func(workerID int) {
			defer workChsWG.Done()
			timeseriesWorker(workChs[workerID], uint(workerID))
		}(i)
	}

	// Feed workers with work.
	tsws := make([]*timeseriesWork, len(rss.packedTimeseries))
	var mustStop uint32
	for i := range rss.packedTimeseries {
		tsw := getTimeseriesWork()
		tsw.rss = rss
		tsw.pts = &rss.packedTimeseries[i]
		tsw.f = f
		tsw.mustStop = &mustStop
		scheduleTimeseriesWork(workChs, tsw)
		tsws[i] = tsw
	}
	seriesProcessedTotal := len(rss.packedTimeseries)
	rss.packedTimeseries = rss.packedTimeseries[:0]

	// Wait until work is complete.
	var firstErr error
	rowsProcessedTotal := 0
	for _, tsw := range tsws {
		if err := <-tsw.doneCh; err != nil && firstErr == nil {
			// Return just the first error, since other errors are likely duplicate the first error.
			firstErr = err
		}
		rowsProcessedTotal += tsw.rowsProcessed
		putTimeseriesWork(tsw)
	}

	perQueryRowsProcessed.Update(float64(rowsProcessedTotal))
	perQuerySeriesProcessed.Update(float64(seriesProcessedTotal))

	// Shut down local workers
	for _, workCh := range workChs {
		close(workCh)
	}
	workChsWG.Wait()

	return firstErr
}

var perQueryRowsProcessed = metrics.NewHistogram(`vm_per_query_rows_processed_count`)
var perQuerySeriesProcessed = metrics.NewHistogram(`vm_per_query_series_processed_count`)

var gomaxprocs = cgroup.AvailableCPUs()

type packedTimeseries struct {
	metricName string
	brs        []blockRef
	pd         *promData
}

type promData struct {
	values     []float64
	timestamps []int64
}

type unpackWorkItem struct {
	br blockRef
	tr storage.TimeRange
}

type unpackWork struct {
	tbf    *tmpBlocksFile
	ws     []unpackWorkItem
	sbs    []*sortBlock
	doneCh chan error
}

func (upw *unpackWork) reset() {
	upw.tbf = nil
	ws := upw.ws
	for i := range ws {
		w := &ws[i]
		w.br = blockRef{}
		w.tr = storage.TimeRange{}
	}
	upw.ws = upw.ws[:0]
	sbs := upw.sbs
	for i := range sbs {
		sbs[i] = nil
	}
	upw.sbs = upw.sbs[:0]
	if n := len(upw.doneCh); n > 0 {
		logger.Panicf("BUG: upw.doneCh must be empty; it contains %d items now", n)
	}
}

func (upw *unpackWork) unpack(tmpBlock *storage.Block) {
	for _, w := range upw.ws {
		sb := getSortBlock()
		if err := sb.unpackFrom(tmpBlock, upw.tbf, w.br, w.tr); err != nil {
			putSortBlock(sb)
			upw.doneCh <- fmt.Errorf("cannot unpack block: %w", err)
			return
		}
		upw.sbs = append(upw.sbs, sb)
	}
	upw.doneCh <- nil
}

func getUnpackWork() *unpackWork {
	v := unpackWorkPool.Get()
	if v != nil {
		return v.(*unpackWork)
	}
	return &unpackWork{
		doneCh: make(chan error, 1),
	}
}

func putUnpackWork(upw *unpackWork) {
	upw.reset()
	unpackWorkPool.Put(upw)
}

var unpackWorkPool sync.Pool

func scheduleUnpackWork(workChs []chan *unpackWork, uw *unpackWork) {
	if len(workChs) == 1 {
		// Fast path for a single worker
		workChs[0] <- uw
		return
	}
	attempts := 0
	for {
		idx := fastrand.Uint32n(uint32(len(workChs)))
		select {
		case workChs[idx] <- uw:
			return
		default:
			attempts++
			if attempts >= len(workChs) {
				workChs[idx] <- uw
				return
			}
		}
	}
}

func unpackWorker(ch <-chan *unpackWork) {
	v := tmpBlockPool.Get()
	if v == nil {
		v = &storage.Block{}
	}
	tmpBlock := v.(*storage.Block)
	for upw := range ch {
		upw.unpack(tmpBlock)
	}
	tmpBlockPool.Put(v)
}

var tmpBlockPool sync.Pool

// unpackBatchSize is the maximum number of blocks that may be unpacked at once by a single goroutine.
//
// It is better to load a single goroutine for up to one second on a system with many CPU cores
// in order to reduce inter-CPU memory ping-pong.
// A single goroutine can unpack up to 40 millions of rows per second, while a single block contains up to 8K rows.
// So the batch size should be 40M / 8K = 5K.
var unpackBatchSize = 5000

// Unpack unpacks pts to dst.
func (pts *packedTimeseries) Unpack(dst *Result, tbf *tmpBlocksFile, tr storage.TimeRange, fetchData bool) error {
	dst.reset()
	if err := dst.MetricName.Unmarshal(bytesutil.ToUnsafeBytes(pts.metricName)); err != nil {
		return fmt.Errorf("cannot unmarshal metricName %q: %w", pts.metricName, err)
	}
	if !fetchData {
		// Do not spend resources on data reading and unpacking.
		return nil
	}

	// Spin up local workers.
	// Do not use global workers pool, since it increases inter-CPU memory ping-poing,
	// which reduces the scalability on systems with many CPU cores.
	brsLen := len(pts.brs)
	workers := brsLen / unpackBatchSize
	if workers > gomaxprocs {
		workers = gomaxprocs
	}
	if workers < 1 {
		workers = 1
	}
	workChs := make([]chan *unpackWork, workers)
	var workChsWG sync.WaitGroup
	for i := 0; i < workers; i++ {
		// Use unbuffered channel on purpose, since there are high chances
		// that only a single unpackWork is needed to unpack.
		// The unbuffered channel should reduce inter-CPU ping-pong in this case,
		// which should improve the performance in a system with many CPU cores.
		workChs[i] = make(chan *unpackWork)
		workChsWG.Add(1)
		go func(workerID int) {
			defer workChsWG.Done()
			unpackWorker(workChs[workerID])
		}(i)
	}

	// Feed workers with work
	upws := make([]*unpackWork, 0, 1+brsLen/unpackBatchSize)
	upw := getUnpackWork()
	upw.tbf = tbf
	for _, br := range pts.brs {
		if len(upw.ws) >= unpackBatchSize {
			scheduleUnpackWork(workChs, upw)
			upws = append(upws, upw)
			upw = getUnpackWork()
			upw.tbf = tbf
		}
		upw.ws = append(upw.ws, unpackWorkItem{
			br: br,
			tr: tr,
		})
	}
	scheduleUnpackWork(workChs, upw)
	upws = append(upws, upw)
	pts.brs = pts.brs[:0]

	// Wait until work is complete
	samples := 0
	sbs := make([]*sortBlock, 0, brsLen)
	var firstErr error
	for _, upw := range upws {
		if err := <-upw.doneCh; err != nil && firstErr == nil {
			// Return the first error only, since other errors are likely the same.
			firstErr = err
		}
		if firstErr == nil {
			for _, sb := range upw.sbs {
				samples += len(sb.Timestamps)
			}
			if *maxSamplesPerSeries <= 0 || samples < *maxSamplesPerSeries {
				sbs = append(sbs, upw.sbs...)
			} else {
				firstErr = fmt.Errorf("cannot process more than %d samples per series; either increase -search.maxSamplesPerSeries "+
					"or reduce time range for the query", *maxSamplesPerSeries)
			}
		}
		if firstErr != nil {
			for _, sb := range upw.sbs {
				putSortBlock(sb)
			}
		}
		putUnpackWork(upw)
	}

	// Shut down local workers
	for _, workCh := range workChs {
		close(workCh)
	}
	workChsWG.Wait()

	if firstErr != nil {
		return firstErr
	}
<<<<<<< HEAD
	if pts.pd != nil {
		// Add data from Prometheus to dst.
		// It usually has smaller timestamps than the data from sbs, so put it first.
		//
		// There is no need in check for fetchData, since this is already checked when initializing pts.pd.
		dst.Values = append(dst.Values, pts.pd.values...)
		dst.Timestamps = append(dst.Timestamps, pts.pd.timestamps...)
	}
	mergeSortBlocks(dst, sbs)
	if pts.pd != nil {
		if !sort.IsSorted(dst) {
			sort.Sort(dst)
		}
		pts.pd = nil
	}
=======
	dedupInterval := storage.GetDedupInterval()
	mergeSortBlocks(dst, sbs, dedupInterval)
>>>>>>> 65bef771
	return nil
}

// sort.Interface implementation for Result

// Len implements sort.Interface
func (r *Result) Len() int {
	return len(r.Timestamps)
}

// Less implements sort.Interface
func (r *Result) Less(i, j int) bool {
	timestamps := r.Timestamps
	return timestamps[i] < timestamps[j]
}

// Swap implements sort.Interface
func (r *Result) Swap(i, j int) {
	timestamps := r.Timestamps
	values := r.Values
	timestamps[i], timestamps[j] = timestamps[j], timestamps[i]
	values[i], values[j] = values[j], values[i]
}

func getSortBlock() *sortBlock {
	v := sbPool.Get()
	if v == nil {
		return &sortBlock{}
	}
	return v.(*sortBlock)
}

func putSortBlock(sb *sortBlock) {
	sb.reset()
	sbPool.Put(sb)
}

var sbPool sync.Pool

var metricRowsSkipped = metrics.NewCounter(`vm_metric_rows_skipped_total{name="vmselect"}`)

func mergeSortBlocks(dst *Result, sbh sortBlocksHeap, dedupInterval int64) {
	// Skip empty sort blocks, since they cannot be passed to heap.Init.
	src := sbh
	sbh = sbh[:0]
	for _, sb := range src {
		if len(sb.Timestamps) == 0 {
			putSortBlock(sb)
			continue
		}
		sbh = append(sbh, sb)
	}
	if len(sbh) == 0 {
		return
	}
	heap.Init(&sbh)
	for {
		top := sbh[0]
		heap.Pop(&sbh)
		if len(sbh) == 0 {
			dst.Timestamps = append(dst.Timestamps, top.Timestamps[top.NextIdx:]...)
			dst.Values = append(dst.Values, top.Values[top.NextIdx:]...)
			putSortBlock(top)
			break
		}
		sbNext := sbh[0]
		tsNext := sbNext.Timestamps[sbNext.NextIdx]
		idxNext := len(top.Timestamps)
		if top.Timestamps[idxNext-1] > tsNext {
			idxNext = top.NextIdx
			for top.Timestamps[idxNext] <= tsNext {
				idxNext++
			}
		}
		dst.Timestamps = append(dst.Timestamps, top.Timestamps[top.NextIdx:idxNext]...)
		dst.Values = append(dst.Values, top.Values[top.NextIdx:idxNext]...)
		if idxNext < len(top.Timestamps) {
			top.NextIdx = idxNext
			heap.Push(&sbh, top)
		} else {
			// Return top to the pool.
			putSortBlock(top)
		}
	}
	timestamps, values := storage.DeduplicateSamples(dst.Timestamps, dst.Values, dedupInterval)
	dedups := len(dst.Timestamps) - len(timestamps)
	dedupsDuringSelect.Add(dedups)
	dst.Timestamps = timestamps
	dst.Values = values
}

var dedupsDuringSelect = metrics.NewCounter(`vm_deduplicated_samples_total{type="select"}`)

type sortBlock struct {
	Timestamps []int64
	Values     []float64
	NextIdx    int
}

func (sb *sortBlock) reset() {
	sb.Timestamps = sb.Timestamps[:0]
	sb.Values = sb.Values[:0]
	sb.NextIdx = 0
}

func (sb *sortBlock) unpackFrom(tmpBlock *storage.Block, tbf *tmpBlocksFile, br blockRef, tr storage.TimeRange) error {
	tmpBlock.Reset()
	brReal := tbf.MustReadBlockRefAt(br.partRef, br.addr)
	brReal.MustReadBlock(tmpBlock, true)
	if err := tmpBlock.UnmarshalData(); err != nil {
		return fmt.Errorf("cannot unmarshal block: %w", err)
	}
	sb.Timestamps, sb.Values = tmpBlock.AppendRowsWithTimeRangeFilter(sb.Timestamps[:0], sb.Values[:0], tr)
	skippedRows := tmpBlock.RowsCount() - len(sb.Timestamps)
	metricRowsSkipped.Add(skippedRows)
	return nil
}

type sortBlocksHeap []*sortBlock

func (sbh sortBlocksHeap) Len() int {
	return len(sbh)
}

func (sbh sortBlocksHeap) Less(i, j int) bool {
	a := sbh[i]
	b := sbh[j]
	return a.Timestamps[a.NextIdx] < b.Timestamps[b.NextIdx]
}

func (sbh sortBlocksHeap) Swap(i, j int) {
	sbh[i], sbh[j] = sbh[j], sbh[i]
}

func (sbh *sortBlocksHeap) Push(x interface{}) {
	*sbh = append(*sbh, x.(*sortBlock))
}

func (sbh *sortBlocksHeap) Pop() interface{} {
	a := *sbh
	v := a[len(a)-1]
	*sbh = a[:len(a)-1]
	return v
}

// DeleteSeries deletes time series matching the given tagFilterss.
func DeleteSeries(sq *storage.SearchQuery, deadline searchutils.Deadline) (int, error) {
	tr := storage.TimeRange{
		MinTimestamp: sq.MinTimestamp,
		MaxTimestamp: sq.MaxTimestamp,
	}
	tfss, err := setupTfss(tr, sq.TagFilterss, deadline)
	if err != nil {
		return 0, err
	}
	return vmstorage.DeleteMetrics(tfss)
}

// GetLabelsOnTimeRange returns labels for the given tr until the given deadline.
func GetLabelsOnTimeRange(tr storage.TimeRange, deadline searchutils.Deadline) ([]string, error) {
	if deadline.Exceeded() {
		return nil, fmt.Errorf("timeout exceeded before starting the query processing: %s", deadline.String())
	}
	labels, err := vmstorage.SearchTagKeysOnTimeRange(tr, *maxTagKeysPerSearch, deadline.Deadline())
	if err != nil {
		return nil, fmt.Errorf("error during labels search on time range: %w", err)
	}
	// Substitute "" with "__name__"
	for i := range labels {
		if labels[i] == "" {
			labels[i] = "__name__"
		}
	}

	// Merge labels obtained from Prometheus storage.
	promLabels, err := promdb.GetLabelNamesOnTimeRange(tr, deadline)
	if err != nil {
		return nil, fmt.Errorf("cannot obtain labels from Prometheus storage: %w", err)
	}
	labels = mergeStrings(labels, promLabels)

	// Sort labels like Prometheus does
	sort.Strings(labels)
	return labels, nil
}

// GetGraphiteTags returns Graphite tags until the given deadline.
func GetGraphiteTags(filter string, limit int, deadline searchutils.Deadline) ([]string, error) {
	if deadline.Exceeded() {
		return nil, fmt.Errorf("timeout exceeded before starting the query processing: %s", deadline.String())
	}
	labels, err := GetLabels(deadline)
	if err != nil {
		return nil, err
	}
	// Substitute "__name__" with "name" for Graphite compatibility
	for i := range labels {
		if labels[i] != "__name__" {
			continue
		}
		// Prevent from duplicate `name` tag.
		// See https://github.com/VictoriaMetrics/VictoriaMetrics/issues/942
		if hasString(labels, "name") {
			labels = append(labels[:i], labels[i+1:]...)
		} else {
			labels[i] = "name"
			sort.Strings(labels)
		}
		break
	}
	if len(filter) > 0 {
		labels, err = applyGraphiteRegexpFilter(filter, labels)
		if err != nil {
			return nil, err
		}
	}
	if limit > 0 && limit < len(labels) {
		labels = labels[:limit]
	}
	return labels, nil
}

func hasString(a []string, s string) bool {
	for _, x := range a {
		if x == s {
			return true
		}
	}
	return false
}

// GetLabels returns labels until the given deadline.
func GetLabels(deadline searchutils.Deadline) ([]string, error) {
	if deadline.Exceeded() {
		return nil, fmt.Errorf("timeout exceeded before starting the query processing: %s", deadline.String())
	}
	labels, err := vmstorage.SearchTagKeys(*maxTagKeysPerSearch, deadline.Deadline())
	if err != nil {
		return nil, fmt.Errorf("error during labels search: %w", err)
	}
	// Substitute "" with "__name__"
	for i := range labels {
		if labels[i] == "" {
			labels[i] = "__name__"
		}
	}

	// Merge labels obtained from Prometheus storage.
	promLabels, err := promdb.GetLabelNames(deadline)
	if err != nil {
		return nil, fmt.Errorf("cannot obtain labels from Prometheus storage: %w", err)
	}
	labels = mergeStrings(labels, promLabels)

	// Sort labels like Prometheus does
	sort.Strings(labels)
	return labels, nil
}

func mergeStrings(a, b []string) []string {
	if len(a) == 0 {
		return b
	}
	if len(b) == 0 {
		return a
	}
	m := make(map[string]struct{}, len(a)+len(b))
	for _, s := range a {
		m[s] = struct{}{}
	}
	for _, s := range b {
		m[s] = struct{}{}
	}
	result := make([]string, 0, len(m))
	for s := range m {
		result = append(result, s)
	}
	return result
}

// GetLabelValuesOnTimeRange returns label values for the given labelName on the given tr
// until the given deadline.
func GetLabelValuesOnTimeRange(labelName string, tr storage.TimeRange, deadline searchutils.Deadline) ([]string, error) {
	if deadline.Exceeded() {
		return nil, fmt.Errorf("timeout exceeded before starting the query processing: %s", deadline.String())
	}
	if labelName == "__name__" {
		labelName = ""
	}
	// Search for tag values
	labelValues, err := vmstorage.SearchTagValuesOnTimeRange([]byte(labelName), tr, *maxTagValuesPerSearch, deadline.Deadline())
	if err != nil {
		return nil, fmt.Errorf("error during label values search on time range for labelName=%q: %w", labelName, err)
	}

	// Merge label values obtained from Prometheus storage.
	promLabelValues, err := promdb.GetLabelValuesOnTimeRange(labelName, tr, deadline)
	if err != nil {
		return nil, fmt.Errorf("cannot obtain label values on time range for %q from Prometheus storage: %w", labelName, err)
	}
	labelValues = mergeStrings(labelValues, promLabelValues)

	// Sort labelValues like Prometheus does
	sort.Strings(labelValues)
	return labelValues, nil
}

// GetGraphiteTagValues returns tag values for the given tagName until the given deadline.
func GetGraphiteTagValues(tagName, filter string, limit int, deadline searchutils.Deadline) ([]string, error) {
	if deadline.Exceeded() {
		return nil, fmt.Errorf("timeout exceeded before starting the query processing: %s", deadline.String())
	}
	if tagName == "name" {
		tagName = ""
	}
	tagValues, err := GetLabelValues(tagName, deadline)
	if err != nil {
		return nil, err
	}
	if len(filter) > 0 {
		tagValues, err = applyGraphiteRegexpFilter(filter, tagValues)
		if err != nil {
			return nil, err
		}
	}
	if limit > 0 && limit < len(tagValues) {
		tagValues = tagValues[:limit]
	}
	return tagValues, nil
}

// GetLabelValues returns label values for the given labelName
// until the given deadline.
func GetLabelValues(labelName string, deadline searchutils.Deadline) ([]string, error) {
	if deadline.Exceeded() {
		return nil, fmt.Errorf("timeout exceeded before starting the query processing: %s", deadline.String())
	}
	if labelName == "__name__" {
		labelName = ""
	}
	// Search for tag values
	labelValues, err := vmstorage.SearchTagValues([]byte(labelName), *maxTagValuesPerSearch, deadline.Deadline())
	if err != nil {
		return nil, fmt.Errorf("error during label values search for labelName=%q: %w", labelName, err)
	}

	// Merge label values obtained from Prometheus storage.
	promLabelValues, err := promdb.GetLabelValues(labelName, deadline)
	if err != nil {
		return nil, fmt.Errorf("cannot obtain label values for %q from Prometheus storage: %w", labelName, err)
	}
	labelValues = mergeStrings(labelValues, promLabelValues)

	// Sort labelValues like Prometheus does
	sort.Strings(labelValues)
	return labelValues, nil
}

// GetTagValueSuffixes returns tag value suffixes for the given tagKey and the given tagValuePrefix.
//
// It can be used for implementing https://graphite-api.readthedocs.io/en/latest/api.html#metrics-find
func GetTagValueSuffixes(tr storage.TimeRange, tagKey, tagValuePrefix string, delimiter byte, deadline searchutils.Deadline) ([]string, error) {
	if deadline.Exceeded() {
		return nil, fmt.Errorf("timeout exceeded before starting the query processing: %s", deadline.String())
	}
	suffixes, err := vmstorage.SearchTagValueSuffixes(tr, []byte(tagKey), []byte(tagValuePrefix), delimiter, *maxTagValueSuffixesPerSearch, deadline.Deadline())
	if err != nil {
		return nil, fmt.Errorf("error during search for suffixes for tagKey=%q, tagValuePrefix=%q, delimiter=%c on time range %s: %w",
			tagKey, tagValuePrefix, delimiter, tr.String(), err)
	}
	if len(suffixes) >= *maxTagValueSuffixesPerSearch {
		return nil, fmt.Errorf("more than -search.maxTagValueSuffixesPerSearch=%d tag value suffixes found for tagKey=%q, tagValuePrefix=%q, delimiter=%c on time range %s; "+
			"either narrow down the query or increase -search.maxTagValueSuffixesPerSearch command-line flag value",
			*maxTagValueSuffixesPerSearch, tagKey, tagValuePrefix, delimiter, tr.String())
	}
	return suffixes, nil
}

// GetLabelEntries returns all the label entries until the given deadline.
func GetLabelEntries(deadline searchutils.Deadline) ([]storage.TagEntry, error) {
	if deadline.Exceeded() {
		return nil, fmt.Errorf("timeout exceeded before starting the query processing: %s", deadline.String())
	}
	labelEntries, err := vmstorage.SearchTagEntries(*maxTagKeysPerSearch, *maxTagValuesPerSearch, deadline.Deadline())
	if err != nil {
		return nil, fmt.Errorf("error during label entries request: %w", err)
	}

	// Substitute "" with "__name__"
	for i := range labelEntries {
		e := &labelEntries[i]
		if e.Key == "" {
			e.Key = "__name__"
		}
	}

	// Sort labelEntries by the number of label values in each entry.
	sort.Slice(labelEntries, func(i, j int) bool {
		a, b := labelEntries[i].Values, labelEntries[j].Values
		if len(a) != len(b) {
			return len(a) > len(b)
		}
		return labelEntries[i].Key > labelEntries[j].Key
	})

	return labelEntries, nil
}

// GetTSDBStatusForDate returns tsdb status according to https://prometheus.io/docs/prometheus/latest/querying/api/#tsdb-stats
func GetTSDBStatusForDate(deadline searchutils.Deadline, date uint64, topN int) (*storage.TSDBStatus, error) {
	if deadline.Exceeded() {
		return nil, fmt.Errorf("timeout exceeded before starting the query processing: %s", deadline.String())
	}
	status, err := vmstorage.GetTSDBStatusForDate(date, topN, deadline.Deadline())
	if err != nil {
		return nil, fmt.Errorf("error during tsdb status request: %w", err)
	}
	return status, nil
}

// GetTSDBStatusWithFilters returns tsdb status according to https://prometheus.io/docs/prometheus/latest/querying/api/#tsdb-stats
//
// It accepts aribtrary filters on time series in sq.
func GetTSDBStatusWithFilters(deadline searchutils.Deadline, sq *storage.SearchQuery, topN int) (*storage.TSDBStatus, error) {
	if deadline.Exceeded() {
		return nil, fmt.Errorf("timeout exceeded before starting the query processing: %s", deadline.String())
	}
	tr := storage.TimeRange{
		MinTimestamp: sq.MinTimestamp,
		MaxTimestamp: sq.MaxTimestamp,
	}
	tfss, err := setupTfss(tr, sq.TagFilterss, deadline)
	if err != nil {
		return nil, err
	}
	date := uint64(tr.MinTimestamp) / (3600 * 24 * 1000)
	status, err := vmstorage.GetTSDBStatusWithFiltersForDate(tfss, date, topN, deadline.Deadline())
	if err != nil {
		return nil, fmt.Errorf("error during tsdb status with filters request: %w", err)
	}
	return status, nil
}

// GetSeriesCount returns the number of unique series.
func GetSeriesCount(deadline searchutils.Deadline) (uint64, error) {
	if deadline.Exceeded() {
		return 0, fmt.Errorf("timeout exceeded before starting the query processing: %s", deadline.String())
	}
	n, err := vmstorage.GetSeriesCount(deadline.Deadline())
	if err != nil {
		return 0, fmt.Errorf("error during series count request: %w", err)
	}
	return n, nil
}

func getStorageSearch() *storage.Search {
	v := ssPool.Get()
	if v == nil {
		return &storage.Search{}
	}
	return v.(*storage.Search)
}

func putStorageSearch(sr *storage.Search) {
	sr.MustClose()
	ssPool.Put(sr)
}

var ssPool sync.Pool

// ExportBlocks searches for time series matching sq and calls f for each found block.
//
// f is called in parallel from multiple goroutines.
// Data processing is immediately stopped if f returns non-nil error.
// It is the responsibility of f to call b.UnmarshalData before reading timestamps and values from the block.
// It is the responsibility of f to filter blocks according to the given tr.
func ExportBlocks(sq *storage.SearchQuery, deadline searchutils.Deadline, f func(mn *storage.MetricName, b *storage.Block, tr storage.TimeRange) error) error {
	if deadline.Exceeded() {
		return fmt.Errorf("timeout exceeded before starting data export: %s", deadline.String())
	}
	tr := storage.TimeRange{
		MinTimestamp: sq.MinTimestamp,
		MaxTimestamp: sq.MaxTimestamp,
	}
	if err := vmstorage.CheckTimeRange(tr); err != nil {
		return err
	}
	tfss, err := setupTfss(tr, sq.TagFilterss, deadline)
	if err != nil {
		return err
	}

	vmstorage.WG.Add(1)
	defer vmstorage.WG.Done()

	sr := getStorageSearch()
	defer putStorageSearch(sr)
	startTime := time.Now()
	sr.Init(vmstorage.Storage, tfss, tr, *maxMetricsPerSearch, deadline.Deadline())
	indexSearchDuration.UpdateDuration(startTime)

	// Start workers that call f in parallel on available CPU cores.
	gomaxprocs := cgroup.AvailableCPUs()
	workCh := make(chan *exportWork, gomaxprocs*8)
	var (
		errGlobal     error
		errGlobalLock sync.Mutex
		mustStop      uint32
	)
	var wg sync.WaitGroup
	wg.Add(gomaxprocs)
	for i := 0; i < gomaxprocs; i++ {
		go func() {
			defer wg.Done()
			for xw := range workCh {
				if err := f(&xw.mn, &xw.b, tr); err != nil {
					errGlobalLock.Lock()
					if errGlobal != nil {
						errGlobal = err
						atomic.StoreUint32(&mustStop, 1)
					}
					errGlobalLock.Unlock()
				}
				xw.reset()
				exportWorkPool.Put(xw)
			}
		}()
	}

	// Feed workers with work
	blocksRead := 0
	for sr.NextMetricBlock() {
		blocksRead++
		if deadline.Exceeded() {
			return fmt.Errorf("timeout exceeded while fetching data block #%d from storage: %s", blocksRead, deadline.String())
		}
		if atomic.LoadUint32(&mustStop) != 0 {
			break
		}
		xw := exportWorkPool.Get().(*exportWork)
		if err := xw.mn.Unmarshal(sr.MetricBlockRef.MetricName); err != nil {
			return fmt.Errorf("cannot unmarshal metricName for block #%d: %w", blocksRead, err)
		}
		sr.MetricBlockRef.BlockRef.MustReadBlock(&xw.b, true)
		workCh <- xw
	}
	close(workCh)

	// Wait for workers to finish.
	wg.Wait()

	// Check errors.
	err = sr.Error()
	if err == nil {
		err = errGlobal
	}
	if err != nil {
		if errors.Is(err, storage.ErrDeadlineExceeded) {
			return fmt.Errorf("timeout exceeded during the query: %s", deadline.String())
		}
		return fmt.Errorf("search error after reading %d data blocks: %w", blocksRead, err)
	}
	return nil
}

type exportWork struct {
	mn storage.MetricName
	b  storage.Block
}

func (xw *exportWork) reset() {
	xw.mn.Reset()
	xw.b.Reset()
}

var exportWorkPool = &sync.Pool{
	New: func() interface{} {
		return &exportWork{}
	},
}

// SearchMetricNames returns all the metric names matching sq until the given deadline.
func SearchMetricNames(sq *storage.SearchQuery, deadline searchutils.Deadline) ([]storage.MetricName, error) {
	if deadline.Exceeded() {
		return nil, fmt.Errorf("timeout exceeded before starting to search metric names: %s", deadline.String())
	}

	// Setup search.
	tr := storage.TimeRange{
		MinTimestamp: sq.MinTimestamp,
		MaxTimestamp: sq.MaxTimestamp,
	}
	if err := vmstorage.CheckTimeRange(tr); err != nil {
		return nil, err
	}
	tfss, err := setupTfss(tr, sq.TagFilterss, deadline)
	if err != nil {
		return nil, err
	}

	mns, err := vmstorage.SearchMetricNames(tfss, tr, *maxMetricsPerSearch, deadline.Deadline())
	if err != nil {
		return nil, fmt.Errorf("cannot find metric names: %w", err)
	}
	return mns, nil
}

// ProcessSearchQuery performs sq until the given deadline.
//
// Results.RunParallel or Results.Cancel must be called on the returned Results.
func ProcessSearchQuery(sq *storage.SearchQuery, fetchData bool, deadline searchutils.Deadline) (*Results, error) {
	if deadline.Exceeded() {
		return nil, fmt.Errorf("timeout exceeded before starting the query processing: %s", deadline.String())
	}

	// Setup search.
	tr := storage.TimeRange{
		MinTimestamp: sq.MinTimestamp,
		MaxTimestamp: sq.MaxTimestamp,
	}
	if err := vmstorage.CheckTimeRange(tr); err != nil {
		return nil, err
	}
	tfss, err := setupTfss(tr, sq.TagFilterss, deadline)
	if err != nil {
		return nil, err
	}

	vmstorage.WG.Add(1)
	defer vmstorage.WG.Done()

	sr := getStorageSearch()
	startTime := time.Now()
	maxSeriesCount := sr.Init(vmstorage.Storage, tfss, tr, *maxMetricsPerSearch, deadline.Deadline())
	indexSearchDuration.UpdateDuration(startTime)
	m := make(map[string][]blockRef, maxSeriesCount)
	orderedMetricNames := make([]string, 0, maxSeriesCount)
	blocksRead := 0
	samples := 0
	tbf := getTmpBlocksFile()
	var buf []byte
	for sr.NextMetricBlock() {
		blocksRead++
		if deadline.Exceeded() {
			putTmpBlocksFile(tbf)
			putStorageSearch(sr)
			return nil, fmt.Errorf("timeout exceeded while fetching data block #%d from storage: %s", blocksRead, deadline.String())
		}
		br := sr.MetricBlockRef.BlockRef
		samples += br.RowsCount()
		if *maxSamplesPerQuery > 0 && samples > *maxSamplesPerQuery {
			putTmpBlocksFile(tbf)
			putStorageSearch(sr)
			return nil, fmt.Errorf("cannot select more than -search.maxSamplesPerQuery=%d samples; possible solutions: to increase the -search.maxSamplesPerQuery; to reduce time range for the query; to use more specific label filters in order to select lower number of series", *maxSamplesPerQuery)
		}
		buf = br.Marshal(buf[:0])
		addr, err := tbf.WriteBlockRefData(buf)
		if err != nil {
			putTmpBlocksFile(tbf)
			putStorageSearch(sr)
			return nil, fmt.Errorf("cannot write %d bytes to temporary file: %w", len(buf), err)
		}
		metricName := sr.MetricBlockRef.MetricName
		brs := m[string(metricName)]
		brs = append(brs, blockRef{
			partRef: br.PartRef(),
			addr:    addr,
		})
		if len(brs) > 1 {
			m[string(metricName)] = brs
		} else {
			// An optimization for big number of time series with long metricName values:
			// use only a single copy of metricName for both orderedMetricNames and m.
			orderedMetricNames = append(orderedMetricNames, string(metricName))
			m[orderedMetricNames[len(orderedMetricNames)-1]] = brs
		}
	}
	if err := sr.Error(); err != nil {
		putTmpBlocksFile(tbf)
		putStorageSearch(sr)
		if errors.Is(err, storage.ErrDeadlineExceeded) {
			return nil, fmt.Errorf("timeout exceeded during the query: %s", deadline.String())
		}
		return nil, fmt.Errorf("search error after reading %d data blocks: %w", blocksRead, err)
	}
	if err := tbf.Finalize(); err != nil {
		putTmpBlocksFile(tbf)
		putStorageSearch(sr)
		return nil, fmt.Errorf("cannot finalize temporary file: %w", err)
	}

	// Fetch data from promdb.
	pm := make(map[string]*promData)
	err = promdb.VisitSeries(sq, fetchData, deadline, func(metricName []byte, values []float64, timestamps []int64) {
		pd := pm[string(metricName)]
		if pd == nil {
			if _, ok := m[string(metricName)]; !ok {
				orderedMetricNames = append(orderedMetricNames, string(metricName))
			}
			pd = &promData{}
			pm[string(metricName)] = pd
		}
		pd.values = append(pd.values, values...)
		pd.timestamps = append(pd.timestamps, timestamps...)
	})
	if err != nil {
		putTmpBlocksFile(tbf)
		putStorageSearch(sr)
		return nil, fmt.Errorf("error when searching in Prometheus data: %w", err)
	}

	var rss Results
	rss.tr = tr
	rss.fetchData = fetchData
	rss.deadline = deadline
	pts := make([]packedTimeseries, len(orderedMetricNames))
	for i, metricName := range orderedMetricNames {
		pts[i] = packedTimeseries{
			metricName: metricName,
			brs:        m[metricName],
			pd:         pm[metricName],
		}
	}
	rss.packedTimeseries = pts
	rss.sr = sr
	rss.tbf = tbf
	return &rss, nil
}

var indexSearchDuration = metrics.NewHistogram(`vm_index_search_duration_seconds`)

type blockRef struct {
	partRef storage.PartRef
	addr    tmpBlockAddr
}

func setupTfss(tr storage.TimeRange, tagFilterss [][]storage.TagFilter, deadline searchutils.Deadline) ([]*storage.TagFilters, error) {
	tfss := make([]*storage.TagFilters, 0, len(tagFilterss))
	for _, tagFilters := range tagFilterss {
		tfs := storage.NewTagFilters()
		for i := range tagFilters {
			tf := &tagFilters[i]
			if string(tf.Key) == "__graphite__" {
				query := tf.Value
				paths, err := vmstorage.SearchGraphitePaths(tr, query, *maxMetricsPerSearch, deadline.Deadline())
				if err != nil {
					return nil, fmt.Errorf("error when searching for Graphite paths for query %q: %w", query, err)
				}
				if len(paths) >= *maxMetricsPerSearch {
					return nil, fmt.Errorf("more than -search.maxUniqueTimeseries=%d time series match Graphite query %q; "+
						"either narrow down the query or increase -search.maxUniqueTimeseries command-line flag value", *maxMetricsPerSearch, query)
				}
				tfs.AddGraphiteQuery(query, paths, tf.IsNegative)
				continue
			}
			if err := tfs.Add(tf.Key, tf.Value, tf.IsNegative, tf.IsRegexp); err != nil {
				return nil, fmt.Errorf("cannot parse tag filter %s: %w", tf, err)
			}
		}
		tfss = append(tfss, tfs)
	}
	return tfss, nil
}

func applyGraphiteRegexpFilter(filter string, ss []string) ([]string, error) {
	// Anchor filter regexp to the beginning of the string as Graphite does.
	// See https://github.com/graphite-project/graphite-web/blob/3ad279df5cb90b211953e39161df416e54a84948/webapp/graphite/tags/localdatabase.py#L157
	filter = "^(?:" + filter + ")"
	re, err := regexp.Compile(filter)
	if err != nil {
		return nil, fmt.Errorf("cannot parse regexp filter=%q: %w", filter, err)
	}
	dst := ss[:0]
	for _, s := range ss {
		if re.MatchString(s) {
			dst = append(dst, s)
		}
	}
	return dst, nil
}<|MERGE_RESOLUTION|>--- conflicted
+++ resolved
@@ -475,7 +475,6 @@
 	if firstErr != nil {
 		return firstErr
 	}
-<<<<<<< HEAD
 	if pts.pd != nil {
 		// Add data from Prometheus to dst.
 		// It usually has smaller timestamps than the data from sbs, so put it first.
@@ -484,17 +483,14 @@
 		dst.Values = append(dst.Values, pts.pd.values...)
 		dst.Timestamps = append(dst.Timestamps, pts.pd.timestamps...)
 	}
-	mergeSortBlocks(dst, sbs)
+	dedupInterval := storage.GetDedupInterval()
+	mergeSortBlocks(dst, sbs, dedupInterval)
 	if pts.pd != nil {
 		if !sort.IsSorted(dst) {
 			sort.Sort(dst)
 		}
 		pts.pd = nil
 	}
-=======
-	dedupInterval := storage.GetDedupInterval()
-	mergeSortBlocks(dst, sbs, dedupInterval)
->>>>>>> 65bef771
 	return nil
 }
 
