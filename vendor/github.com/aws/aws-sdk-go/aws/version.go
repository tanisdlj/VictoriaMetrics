--- conflicted
+++ resolved
@@ -5,8 +5,4 @@
 const SDKName = "aws-sdk-go"
 
 // SDKVersion is the version of this SDK
-<<<<<<< HEAD
-const SDKVersion = "1.38.5"
-=======
-const SDKVersion = "1.38.12"
->>>>>>> f1a22b09
+const SDKVersion = "1.38.15"